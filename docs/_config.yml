--- conflicted
+++ resolved
@@ -6,27 +6,6 @@
 # Build settings
 markdown: kramdown
 highlighter: rouge
-<<<<<<< HEAD
-theme: cayman
-
-# Plugins
-plugins:
-  - jekyll-feed
-  - jekyll-sitemap
-
-# Exclude from processing
-exclude:
-  - venv/
-  - requirements.txt
-  - convert_to_html.py
-  - template.html
-  - "*.html"
-  - README.md
-  - serve.sh
-  - Gemfile
-  - Gemfile.lock
-  - vendor/
-=======
 
 # Use GitHub Pages supported theme
 theme: minima
@@ -34,5 +13,4 @@
 # Plugins
 plugins:
   - jekyll-feed
-  - jekyll-sitemap
->>>>>>> c27860ff
+  - jekyll-sitemap